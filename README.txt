--- conflicted
+++ resolved
@@ -14,25 +14,17 @@
 Progress videos at:         https://www.youtube.com/user/KaiEkkrin
 
 To build AFK you will currently need:
-<<<<<<< HEAD
- - a C++11 compiler
-=======
- - a GNU/Linux distribution
- - GNU G++ 4.8 or later
->>>>>>> 085a5d96
+ - a C++11 compiler (G++ 4.8, MSVC++ 2013)
  - a modern OpenGL implementation (supporting OpenGL 4.0) and its development libraries
  - a modern OpenCL implementation (supporting OpenCL 1.1) and its development libraries
  - GLX
  - GLEW
-<<<<<<< HEAD
- - Boost (AFK currently links with boost_chrono, boost_random, boost_regex,
-   boost_system and boost_thread.  On Windows, build it with address-model=64)
- - On Linux, SConstruct, the python build system.
+ - Boost >=1.5x (AFK currently links with boost_random, boost_regex,
+   and maybe boost_system and boost_thread.  On Windows, build it with
+   address-model=64, and use 1.55b0 or later for a successful MSVC++ 2013
+   build)
+ - On Linux, SConstruct, the python build system, or Eclipse.
  - On Windows, Visual Studio 2013.
-=======
- - Boost >=1.5x (AFK currently links with boost_atomic, boost_random, boost_regex, boost_system and boost_thread.)
- - SConstruct, the python build system.
->>>>>>> 085a5d96
 
 See COMPATIBILITY.txt.
 
