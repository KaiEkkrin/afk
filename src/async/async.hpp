--- conflicted
+++ resolved
@@ -271,16 +271,12 @@
         return workers.size();
     }
 
-<<<<<<< HEAD
+    const std::vector<unsigned int>& getThreadIds(void) const
+    {
+        return threadIds;
+    }
+
     bool noQueuedWork(void)
-=======
-    const std::vector<unsigned int>& getThreadIds(void) const
-    {
-        return threadIds;
-    }
-
-    bool assertNoQueuedWork(void)
->>>>>>> 7b5d82fb
     {
         return queue.finished();
     }
