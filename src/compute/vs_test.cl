/* AFK (c) Alex Holloway 2013 */

/* This test program is intended to mangle the landscape tile vertex
 * data a little to ensure that my OpenCL is go.
 */

struct AFK_VcolPhongVertex
{
    float3  location;
    float3  colour;
    float3  normal;
};

__kernel void mangle_vs(
    __global const struct AFK_VcolPhongVertex* sourceVs,
    __global struct AFK_VcolPhongVertex* vs,
    const int vsSize)
{
    /* I'll address the vertex at my global id */
    const int i = get_global_id(0);

    if (i < vsSize)
    {
        vs[i].location = sourceVs[i].location;
<<<<<<< HEAD
        vs[i].colour = (1.0f, 1.0f, 1.0f);
=======
        /* make it obvious I did something */
        vs[i].location.y += 1000.0f;

        vs[i].colour = (float3)(1.0f, 1.0f, 1.0f);

>>>>>>> 4c29dade
        vs[i].normal = sourceVs[i].normal;
    }
}
<|MERGE_RESOLUTION|>--- conflicted
+++ resolved
@@ -22,15 +22,11 @@
     if (i < vsSize)
     {
         vs[i].location = sourceVs[i].location;
-<<<<<<< HEAD
-        vs[i].colour = (1.0f, 1.0f, 1.0f);
-=======
         /* make it obvious I did something */
         vs[i].location.y += 1000.0f;
 
         vs[i].colour = (float3)(1.0f, 1.0f, 1.0f);
 
->>>>>>> 4c29dade
         vs[i].normal = sourceVs[i].normal;
     }
 }
