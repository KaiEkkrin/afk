/* AFK
 * Copyright (C) 2013, Alex Holloway.
 *
 * This program is free software: you can redistribute it and/or modify
 * it under the terms of the GNU General Public License as published by
 * the Free Software Foundation, either version 3 of the License, or
 * (at your option) any later version.
 *
 * This program is distributed in the hope that it will be useful,
 * but WITHOUT ANY WARRANTY; without even the implied warranty of
 * MERCHANTABILITY or FITNESS FOR A PARTICULAR PURPOSE.  See the
 * GNU General Public License for more details.
 *
 * You should have received a copy of the GNU General Public License
 * along with this program.  If not, see [http://www.gnu.org/licenses/].
 */

#ifndef _AFK_FRAME_H_
#define _AFK_FRAME_H_

<<<<<<< HEAD
#include <cstdint>
=======
#include <climits>
>>>>>>> 085a5d96
#include <sstream>

#include <boost/static_assert.hpp>
#include <boost/type_traits/has_trivial_assign.hpp>
#include <boost/type_traits/has_trivial_destructor.hpp>

/* The frame tracker. */
class AFK_Frame
{
protected:
    int64_t id;

    /* This means "it never happened" when tracking things by
     * which frame they happened on.
     */
    bool never;

public:
    AFK_Frame(): id(-1), never(true) {}
    AFK_Frame(int64_t _id)
    {
        if (_id >= 0)
        {
            id = _id;
            never = false;
        }
        else
        {
            id = 0;
            never = true;
        }
    }

    void increment()
    {
        if (++id < 0) id = 0;
        never = false;
    }

    bool operator==(const AFK_Frame& f) const
    {
        if (never) return f.never;
        else return id == f.id;
    }

    bool operator!=(const AFK_Frame& f) const
    {
        if (never) return !f.never;
        else return (f.never || id != f.id);
    }

    /* Returns true if our frame is less recent than the operand frame.
     * Because of rotating frame IDs, this means that any frame ID not
     * equal to the operand frame ID is assumed to be earlier (just
     * ones numerically greater are much much earlier...)
     */
    bool operator<(const AFK_Frame& f) const
    {
        if (never)
        {
            return true;
        }
        else
        {
            if (f.never) return false;
            else return (f.id != id);
        }
    }

    int64_t operator-(const AFK_Frame& f) const
    {
        if (never)
            return LLONG_MAX; /* as long ago as possible */
        else
            return id - f.id; /* hopefully more useful wrapping behaviour */
    }

    const int64_t get() const { return id; }
    const bool getNever() const { return never; }

    friend std::ostream& operator<<(std::ostream& os, const AFK_Frame& frame);
};

std::ostream& operator<<(std::ostream& os, const AFK_Frame& frame);

BOOST_STATIC_ASSERT((boost::has_trivial_assign<AFK_Frame>::value));
BOOST_STATIC_ASSERT((boost::has_trivial_destructor<AFK_Frame>::value));

#endif /* _AFK_FRAME_H_ */
<|MERGE_RESOLUTION|>--- conflicted
+++ resolved
@@ -18,11 +18,8 @@
 #ifndef _AFK_FRAME_H_
 #define _AFK_FRAME_H_
 
-<<<<<<< HEAD
+#include <climits>
 #include <cstdint>
-=======
-#include <climits>
->>>>>>> 085a5d96
 #include <sstream>
 
 #include <boost/static_assert.hpp>
