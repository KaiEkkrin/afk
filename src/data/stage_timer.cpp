/* AFK
 * Copyright (C) 2013, Alex Holloway.
 *
 * This program is free software: you can redistribute it and/or modify
 * it under the terms of the GNU General Public License as published by
 * the Free Software Foundation, either version 3 of the License, or
 * (at your option) any later version.
 *
 * This program is distributed in the hope that it will be useful,
 * but WITHOUT ANY WARRANTY; without even the implied warranty of
 * MERCHANTABILITY or FITNESS FOR A PARTICULAR PURPOSE.  See the
 * GNU General Public License for more details.
 *
 * You should have received a copy of the GNU General Public License
 * along with this program.  If not, see [http://www.gnu.org/licenses/].
 */

#include <iostream>
#include <sstream>

#include "stage_timer.hpp"

AFK_StageTimer::AFK_StageTimer(const std::string& _timerName, const std::vector<std::string>& _stageNames, int _printFrequency):
    timerName(_timerName),
    printFrequency(_printFrequency),
    roundsSincePrint(0)
{
    unsigned int longestNameLength = 0;
    for (unsigned int i = 0; i < _stageNames.size(); ++i)
    {
        timesInMicros.push_back(new AFK_MovingAverage<int>(_printFrequency, 0));
        if (_stageNames[i].size() > longestNameLength) longestNameLength = _stageNames[i].size();
    }

    for (unsigned int i = 0; i < _stageNames.size(); ++i)
    {
        std::ostringstream stageNameSS;
        stageNameSS << _stageNames[i];
        for (unsigned int j = longestNameLength; j > _stageNames[i].size(); --j)
            stageNameSS << " ";
        stageNames.push_back(stageNameSS.str());
    }

    /* I always add a "Finish" stage, which takes up until the restart
     * is called.
     */
    stageNames.push_back("Finish");
    timesInMicros.push_back(new AFK_MovingAverage<int>(_printFrequency, 0));
}

AFK_StageTimer::~AFK_StageTimer()
{
    for (auto t : timesInMicros)
    {
        delete t;
    }
}

void AFK_StageTimer::restart(void)
{
    /* Account for the "finish" stage. */
    hitStage(stageNames.size() - 1);

    if (++roundsSincePrint == printFrequency)
    {
        /* Work out a total time, so that I can display percentages
         * of each round that the various stages appear to take.
         */
        int totalTime = 0;
        for (auto t : timesInMicros)
        {
            totalTime += t->get();
        }

        std::cout << "  " << timerName << " stage timer: " << std::endl;
        for (unsigned int i = 0; i < stageNames.size(); ++i)
        {
<<<<<<< HEAD
            unsigned int timeInMicros = timesInMicros[i]->get();
            unsigned int timePercent = 100 * timeInMicros / totalTime;
            std::cout << "    " << stageNames[i] << ": " << timeInMicros << " micros (" << timePercent << "% total)" << std::endl;
=======
            int timeInMicros = timesInMicros[i]->get();
            int timePercent = 100 * timeInMicros / totalTime;
            std::cout << "    " << stageNames[i] << ": " << timeInMicros << " micros (" << timePercent << "\% total)" << std::endl;
>>>>>>> 085a5d96
        }

        roundsSincePrint = 0;
    }
}

void AFK_StageTimer::hitStage(int stage)
{
<<<<<<< HEAD
    boost::posix_time::ptime now = boost::posix_time::microsec_clock::local_time();
    timesInMicros[stage]->push((unsigned int)((now - lastStage).total_microseconds()));
=======
    afk_clock::time_point now = afk_clock::now();
    std::chrono::microseconds timeInMicros =
        std::chrono::duration_cast<std::chrono::microseconds>(now - lastStage);
    timesInMicros[stage]->push(timeInMicros.count());
>>>>>>> 085a5d96
    lastStage = now;
}
<|MERGE_RESOLUTION|>--- conflicted
+++ resolved
@@ -66,7 +66,7 @@
         /* Work out a total time, so that I can display percentages
          * of each round that the various stages appear to take.
          */
-        int totalTime = 0;
+        int64_t totalTime = 0;
         for (auto t : timesInMicros)
         {
             totalTime += t->get();
@@ -75,15 +75,9 @@
         std::cout << "  " << timerName << " stage timer: " << std::endl;
         for (unsigned int i = 0; i < stageNames.size(); ++i)
         {
-<<<<<<< HEAD
-            unsigned int timeInMicros = timesInMicros[i]->get();
-            unsigned int timePercent = 100 * timeInMicros / totalTime;
-            std::cout << "    " << stageNames[i] << ": " << timeInMicros << " micros (" << timePercent << "% total)" << std::endl;
-=======
-            int timeInMicros = timesInMicros[i]->get();
-            int timePercent = 100 * timeInMicros / totalTime;
+            int64_t timeInMicros = timesInMicros[i]->get();
+            int64_t timePercent = 100 * timeInMicros / totalTime;
             std::cout << "    " << stageNames[i] << ": " << timeInMicros << " micros (" << timePercent << "\% total)" << std::endl;
->>>>>>> 085a5d96
         }
 
         roundsSincePrint = 0;
@@ -92,14 +86,9 @@
 
 void AFK_StageTimer::hitStage(int stage)
 {
-<<<<<<< HEAD
-    boost::posix_time::ptime now = boost::posix_time::microsec_clock::local_time();
-    timesInMicros[stage]->push((unsigned int)((now - lastStage).total_microseconds()));
-=======
     afk_clock::time_point now = afk_clock::now();
     std::chrono::microseconds timeInMicros =
         std::chrono::duration_cast<std::chrono::microseconds>(now - lastStage);
     timesInMicros[stage]->push(timeInMicros.count());
->>>>>>> 085a5d96
     lastStage = now;
 }
